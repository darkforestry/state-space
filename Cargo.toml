[package]
name = "state-space"
<<<<<<< HEAD
version = "0.1.13"
=======
version = "0.1.14"
>>>>>>> 96155e47
edition = "2021"

# See more keys and their definitions at https://doc.rust-lang.org/cargo/reference/manifest.html

[dependencies]
serde_json = "1.0.85"
serde = "1.0.145"
ethers = { version = "2.0.4", features = ["abigen", "ws", "ipc", "rustls"] }
tokio = { version = "1.21.1", features = ["full"] }
thiserror = "1.0.36"

# dark forestry
damms = { git = "ssh://git@github.com/darkforestry/damms-rs.git", tag = "0.4.9" }
arraydeque = "0.5.1"
regex = "1.7.2"<|MERGE_RESOLUTION|>--- conflicted
+++ resolved
@@ -1,10 +1,6 @@
 [package]
 name = "state-space"
-<<<<<<< HEAD
-version = "0.1.13"
-=======
-version = "0.1.14"
->>>>>>> 96155e47
+version = "0.1.15"
 edition = "2021"
 
 # See more keys and their definitions at https://doc.rust-lang.org/cargo/reference/manifest.html
